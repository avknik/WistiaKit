# The full WistiaKit pod adds playback to the WistiaKitCore pod
#
# They are split into two individual Pods to allow for different
# module names (which isn't possible with subspecs).
Pod::Spec.new do |s|
  s.name             = "WistiaKit"
<<<<<<< HEAD
  s.version          = "0.21.1"
=======
  s.version          = "0.30.0"
>>>>>>> 1ff2dd50
  s.summary          = "Access and playback all of your Wistia media"

  s.description      = <<-DESC
Wistia is a great web video host.  But why shackle ourselves to the world wide web?

With WistiaKit you can easily access and play back all of your Wistia hosted content natively on iOS and tvOS.

We've built for you a beautiful high level view controller (like AVPlayerViewController) sitting atop a powerful lower level player (like AVPlayer) providing all of the power of Wistia on iOS and tvOS.
                       DESC

  s.homepage         = "https://github.com/wistia/WistiaKit"
  # s.screenshots     = "www.example.com/screenshots_1", "www.example.com/screenshots_2"
  s.license          = 'MIT'
  s.author           = { "spinosa" => "spinosa@gmail.com" }
  s.source           = { :git => "https://github.com/wistia/WistiaKit.git", :tag => s.version.to_s }
  s.social_media_url = 'http://twitter.com/wistia'

  s.ios.deployment_target = '9.0'
  s.tvos.deployment_target = '9.0'
  s.requires_arc = true
  
  s.dependency 'WistiaKitCore'
  
  s.source_files = "Pod/Classes/Playback/**/*"
  # Although resource_bundles is the new recommended hotness, it doesn't play well with Asset Catalogs.
  # s.resource_bundles = {
  #   'Assets' => ['Pod/Assets/**/*.xcassets']
  # }
  # Fortunately, the old resources method will faithfully copy the catalog in such a way that it 'just works'
  s.resources = 'Pod/Assets/**/*.xcassets'

  # No xibs on tvOS
  s.tvos.exclude_files = 'Pod/Classes/**/*.{xib,nib}'
  
  s.dependency 'AlamofireImage', '~> 3.0'
  
  # No CoreMotion on tvOS
  s.ios.frameworks =  'WistiaKitCore', 'AdSupport', 'AVFoundation', 'AVKit', 'SceneKit', 'SpriteKit', 'UIKit', 'CoreMotion'
  s.tvos.frameworks = 'WistiaKitCore', 'AdSupport', 'AVFoundation', 'AVKit', 'SceneKit', 'SpriteKit', 'UIKit'

end<|MERGE_RESOLUTION|>--- conflicted
+++ resolved
@@ -4,11 +4,7 @@
 # module names (which isn't possible with subspecs).
 Pod::Spec.new do |s|
   s.name             = "WistiaKit"
-<<<<<<< HEAD
-  s.version          = "0.21.1"
-=======
   s.version          = "0.30.0"
->>>>>>> 1ff2dd50
   s.summary          = "Access and playback all of your Wistia media"
 
   s.description      = <<-DESC
