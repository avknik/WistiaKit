PODS:
  - Alamofire (4.4.0)
  - AlamofireImage (3.2.0):
    - Alamofire (~> 4.1)
<<<<<<< HEAD
  - WistiaKit (0.21.1):
    - Alamofire (~> 4.0)
=======
  - WistiaKit (0.30.0):
>>>>>>> 1ff2dd50
    - AlamofireImage (~> 3.0)
    - WistiaKitCore
  - WistiaKitCore (0.30.0):
    - Alamofire (~> 4.0)

DEPENDENCIES:
  - WistiaKit (from `../`)
  - WistiaKitCore (from `../`)

EXTERNAL SOURCES:
  WistiaKit:
    :path: "../"
  WistiaKitCore:
    :path: "../"

SPEC CHECKSUMS:
  Alamofire: dc44b1600b800eb63da6a19039a0083d62a6a62d
  AlamofireImage: 157ed682cc81d3b9db4fb90c1f12180ac552d93b
<<<<<<< HEAD
  WistiaKit: 26493031e42c1aa66fc30cb95d16adcdaa982c60
=======
  WistiaKit: 58a025f25f0988e04d79affb605458900e22b1fc
  WistiaKitCore: dda196299b3e3e7292a7ccab5cb9f6ee2b1714bc
>>>>>>> 1ff2dd50

PODFILE CHECKSUM: e38a40900283c690958294bef36f4fc37aa49e88

COCOAPODS: 1.2.1<|MERGE_RESOLUTION|>--- conflicted
+++ resolved
@@ -2,12 +2,7 @@
   - Alamofire (4.4.0)
   - AlamofireImage (3.2.0):
     - Alamofire (~> 4.1)
-<<<<<<< HEAD
-  - WistiaKit (0.21.1):
-    - Alamofire (~> 4.0)
-=======
   - WistiaKit (0.30.0):
->>>>>>> 1ff2dd50
     - AlamofireImage (~> 3.0)
     - WistiaKitCore
   - WistiaKitCore (0.30.0):
@@ -26,12 +21,8 @@
 SPEC CHECKSUMS:
   Alamofire: dc44b1600b800eb63da6a19039a0083d62a6a62d
   AlamofireImage: 157ed682cc81d3b9db4fb90c1f12180ac552d93b
-<<<<<<< HEAD
-  WistiaKit: 26493031e42c1aa66fc30cb95d16adcdaa982c60
-=======
   WistiaKit: 58a025f25f0988e04d79affb605458900e22b1fc
   WistiaKitCore: dda196299b3e3e7292a7ccab5cb9f6ee2b1714bc
->>>>>>> 1ff2dd50
 
 PODFILE CHECKSUM: e38a40900283c690958294bef36f4fc37aa49e88
 
