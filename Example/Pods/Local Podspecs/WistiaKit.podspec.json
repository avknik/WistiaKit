{
  "name": "WistiaKit",
<<<<<<< HEAD
  "version": "0.21.1",
=======
  "version": "0.30.0",
>>>>>>> 1ff2dd50
  "summary": "Access and playback all of your Wistia media",
  "description": "Wistia is a great web video host.  But why shackle ourselves to the world wide web?\n\nWith WistiaKit you can easily access and play back all of your Wistia hosted content natively on iOS and tvOS.\n\nWe've built for you a beautiful high level view controller (like AVPlayerViewController) sitting atop a powerful lower level player (like AVPlayer) providing all of the power of Wistia on iOS and tvOS.",
  "homepage": "https://github.com/wistia/WistiaKit",
  "license": "MIT",
  "authors": {
    "spinosa": "spinosa@gmail.com"
  },
  "source": {
    "git": "https://github.com/wistia/WistiaKit.git",
<<<<<<< HEAD
    "tag": "0.21.1"
=======
    "tag": "0.30.0"
>>>>>>> 1ff2dd50
  },
  "social_media_url": "http://twitter.com/wistia",
  "platforms": {
    "ios": "9.0",
    "tvos": "9.0"
  },
  "requires_arc": true,
  "dependencies": {
    "WistiaKitCore": [

    ],
    "AlamofireImage": [
      "~> 3.0"
    ]
  },
  "source_files": "Pod/Classes/Playback/**/*",
  "resources": "Pod/Assets/**/*.xcassets",
  "tvos": {
    "exclude_files": "Pod/Classes/**/*.{xib,nib}",
    "frameworks": [
      "WistiaKitCore",
      "AdSupport",
      "AVFoundation",
      "AVKit",
      "SceneKit",
      "SpriteKit",
      "UIKit"
    ]
  },
  "ios": {
    "frameworks": [
      "WistiaKitCore",
      "AdSupport",
      "AVFoundation",
      "AVKit",
      "SceneKit",
      "SpriteKit",
      "UIKit",
      "CoreMotion"
    ]
  }
}<|MERGE_RESOLUTION|>--- conflicted
+++ resolved
@@ -1,10 +1,6 @@
 {
   "name": "WistiaKit",
-<<<<<<< HEAD
-  "version": "0.21.1",
-=======
   "version": "0.30.0",
->>>>>>> 1ff2dd50
   "summary": "Access and playback all of your Wistia media",
   "description": "Wistia is a great web video host.  But why shackle ourselves to the world wide web?\n\nWith WistiaKit you can easily access and play back all of your Wistia hosted content natively on iOS and tvOS.\n\nWe've built for you a beautiful high level view controller (like AVPlayerViewController) sitting atop a powerful lower level player (like AVPlayer) providing all of the power of Wistia on iOS and tvOS.",
   "homepage": "https://github.com/wistia/WistiaKit",
@@ -14,11 +10,7 @@
   },
   "source": {
     "git": "https://github.com/wistia/WistiaKit.git",
-<<<<<<< HEAD
-    "tag": "0.21.1"
-=======
     "tag": "0.30.0"
->>>>>>> 1ff2dd50
   },
   "social_media_url": "http://twitter.com/wistia",
   "platforms": {
